--- conflicted
+++ resolved
@@ -7,12 +7,9 @@
 
 Developed and maintained by the [Boston University Neurophotonics Center](https://www.bu.edu/neurophotonics/).
 
-<<<<<<< HEAD
-=======
 ## Installation
 `pip install pysnirf2`
 
->>>>>>> 08d14df3
 pysnirf2 requires Python > 3.6
 
 # Features
@@ -255,11 +252,7 @@
 
 The interface and validator are generated via metacode that downloads and parses [the latest SNIRF specification](https://raw.githubusercontent.com/fNIRS/snirf/master/snirf_specification.md). 
 
-<<<<<<< HEAD
-See [\gen](tree/main/gen) for details.
-=======
 See [\gen](https://github.com/BUNPC/pysnirf2/tree/main/gen) for details.
->>>>>>> 08d14df3
 
 
   
